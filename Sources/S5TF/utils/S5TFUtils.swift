--- conflicted
+++ resolved
@@ -154,7 +154,6 @@
 
         return extract(archiveURL: archiveURL)
     }
-<<<<<<< HEAD
 
     /// Create a data loader from a comma seperated value (CSV) file.
     ///
@@ -219,6 +218,4 @@
 
         return (values, definiteColumnNames)
     }
-=======
->>>>>>> 8172ff5f
 }